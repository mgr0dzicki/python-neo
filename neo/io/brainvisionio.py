--- conflicted
+++ resolved
@@ -64,7 +64,6 @@
 
     def read_segment(self, lazy=False, cascade=True):
 
-<<<<<<< HEAD
         # # Read header file (vhdr)
         header = read_brain_soup(self.filename)
 
@@ -72,25 +71,13 @@
             'DataFormat'] == 'BINARY', NotImplementedError
         assert header['Common Infos'][
             'DataOrientation'] == 'MULTIPLEXED', NotImplementedError
-=======
-    def read_segment(self, lazy = False, cascade = True):
-
-        ## Read header file (vhdr)
-        header = readBrainSoup(self.filename)
-        assert header['Common Infos']['DataFormat'] == 'BINARY', NotImplementedError
-        assert header['Common Infos']['DataOrientation'] == 'MULTIPLEXED', NotImplementedError
->>>>>>> 71c0d6a2
         nb_channel = int(header['Common Infos']['NumberOfChannels'])
         sampling_rate = 1.e6 / float(
             header['Common Infos']['SamplingInterval']) * pq.Hz
 
         fmt = header['Binary Infos']['BinaryFormat']
-<<<<<<< HEAD
-        fmts = {'INT_16': np.int16, 'IEEE_FLOAT_32': np.float32}
-=======
         fmts = { 'INT_16':np.int16,  'INT_32':np.int32, 'IEEE_FLOAT_32':np.float32,}
 
->>>>>>> 71c0d6a2
         assert fmt in fmts, NotImplementedError
         dt = fmts[fmt]
 
@@ -114,12 +101,6 @@
             if lazy:
                 signal = [] * units
             else:
-<<<<<<< HEAD
-                signal = sigs[:, c] * units
-            anasig = AnalogSignal(
-                signal=signal, channel_index=c, name=name,
-                sampling_rate=sampling_rate)
-=======
                 signal = sigs[:,c]*units
                 if dt == np.int16 or dt == np.int32:
                     signal *= np.float(res) 
@@ -128,7 +109,6 @@
                                                 name = name,
                                                 sampling_rate = sampling_rate,
                                                 )
->>>>>>> 71c0d6a2
             if lazy:
                 anasig.lazy_shape = -1
             seg.analogsignals.append(anasig)
